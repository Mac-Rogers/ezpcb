import numpy as np
import math

pads = []
nets = []
components = []

GRID_SPACING = 1.5

class Pad:
    def __init__(self, name, ID, position, shape, outline, layer):
        '''
        name [str]: name of the pad
        ID [int]: ID of the pad
        position [tuple]: (x, y) position of the pad
        shape [str]: shape of the pad (e.g., "circle", "polygon")
        outline [list]: outline of the pad
                        This is a list of points (polygon: [x0 y0 x1 y1 ...], circle: [diamerter]) 
                        that are relative to the pad's position
        layer [int]: layer of the pad (1 is top, 2 is bottom, 21, 22,... are interlayers)
        '''
        self.name = name
        self.ID = int(ID)
        self.position = position
        self.shape = shape
        self.outline = outline
        self.layer = layer
        self.centre_offset = (0,0)

        self.occupancy_grid_position= []

        # if the shape is a circle, the outline is the diameter
        # if the shape is a polygon, the outline is a path which an aperture follows
        # this path is relative to self.position
    
    def getName(self):
        return self.name
    
    def getID(self):
        return self.ID
    
    def setPosition(self, x, y):
        self.position = (x, y)
    
    def getPosition(self):
        return self.position

    def setOffset(self, x, y):
        self.centre_offset = (x, y)

    def getOffset(self):
        return self.centre_offset

    def addShape(self, shape, outline, layer):
        self.shape = shape
        self.outline = outline
        self.layer = layer
    
    def getVertices(self):
        vertices = []
        if self.shape == "circle":
            # For a circle, the outline is just the diameter
            diameter = self.outline[0]
            radius = diameter / 2
            center = self.position
            # Create a circle approximation with 8 points
            for angle in range(0, 360, 45):
                x = center[0] + radius * np.cos(np.radians(angle))
                y = center[1] + radius * np.sin(np.radians(angle))
                vertices.append((x, y))
        elif self.shape == "polygon":
            # For a polygon, the outline is a list of points
            for i in range(0, len(self.outline), 2):
                x = self.position[0] + self.outline[i]
                y = self.position[1] + self.outline[i + 1]
                vertices.append((x, y))
        return vertices

    def addOccupancyGridPosition(self, column, row):
        self.occupancy_grid_position.append((column, row))


class Net:
    def __init__(self, name, pads):
        '''
        name [str]: name of the net
        pads [list]: list of pad objects connected to the net
        '''
        self.name = name
        self.pads = pads
        self.wires = [] # will contain tuples of coordinates for wire segments in the net, and layer number
        self.vias = []

        self.occupancy_grid_position = []  # list of tuples (column, row) for occupancy grid

    def addWireSegment(self, start, end, layer):
        '''
        A wire segment is straight line between 2 points start:(x1, y1) and end:(x2, y2)
        '''
        self.wires.append((start, end, layer))
    
    def addVia(self, position):
        self.vias.append(position)

    def getPadsInNet(self):
        return self.pads

    def addOccupancyGridPosition(self, column, row):
        self.occupancy_grid_position.append((column, row))


class Component:
    def __init__(self, id):
        '''
        pad is a Pad object that belongs to the component
        '''
        # component has pad
        # component has bounding box
        # component has clearance
        # component has centre location

        # component can be moved -> moves pads
        # component can be rotated -> moves pads
        self.pads = [] # list of pad objects
        self.position = (0,0)

    def move(self, new_x, new_y):
        current_x, current_y = self.position
        diff_x, diff_y = new_x - current_x, new_y - current_y
        self.position = (new_x, new_y)
        for pad in self.pads:
            pad_x, pad_y = pad.getPosition()
            pad.setPosition(diff_x + pad_x, diff_y + pad_y)


    def rotate(self, angle):
        radians = math.radians(angle)
        cos_a = math.cos(radians)
        sin_a = math.sin(radians)
        comp_x, comp_y = self.getPosition()
        
        for pad in self.pads:
            pad_x, pad_y = pad.getPosition()

            # Calculate relative position to centre
            rel_x = pad_x - comp_x
            rel_y = pad_y - comp_y

            # Perform rotation
            rot_x = cos_a * (comp_x - pad_x) - sin_a * (comp_x - pad_y)
            rot_y = sin_a * (comp_x - pad_x) + cos_a * (comp_x - pad_y)


            pad.setPosition(rot_x, rot_y)

            

    def setCentre(self, x, y):
        self.position = (x,y)   

    def getPosition(self):
        return self.position

    def addPad(self, pad):
        self.pads.append(pad)

class GridTile:
    def __init__(self):
        self.x = 0
        self.y = 0
        self.objects = [] # objects can be pad object or wire object
    
boundary = []

def processDSNfile(file_name):
    # function to populate the pads and nets lists from a DSN file

    global boundary

    with open(file_name, "r") as file:
        content = file.read()
        #print(content)


    lines = content.split("\n")
    #spaces = []

    for i in range(len(lines)):
        line = lines[i]

        # conditioned line to remove the first and last bracket
        line = line.strip()[1:-1]

        if "boundary" in line:
            boundary = line.split(" ")[3:]
            if boundary[-1] == '':
                boundary.pop()  # remove last empty string if it exists
            for i in range(len(boundary)):
                boundary[i] = float(boundary[i])

        # may want to handle line "via via0 via1"

        if "pin " in line:
            pinInfo = line.split(" ")
            pinName = pinInfo[1]
            pinID = pinInfo[2]
            pinPosition = float(pinInfo[3]), float(pinInfo[4])

            pads.append(Pad(pinName, pinID, pinPosition, None, None, None))
        
        if "shape" in line:
            
            for pad_i in (pads):
                if pad_i.getName() in lines[i - 1] or pad_i.getName() in lines[i - 2]:
                    shape_description = lines[i].strip()[1:-2].split("(")[1].split(" ")
                    shape_type = shape_description[0]
                    shape_layer = shape_description[1]
                    # aperture is shape_description[2]

                    if shape_type == "polygon":
                        shape_outline = shape_description[3:]
                        for j in range(len(shape_outline)):
                            shape_outline[j] = float(shape_outline[j])

                    if shape_type == "circle":
                        shape_outline = float(shape_description[2])

                    pad_i.addShape(shape_type, shape_outline, shape_layer)
        
        if "pins" in line:
            # pins_in_net is a list of the IDs of the pads
            pins_in_net = line.split(" ")[1:]
            for j in range(len(pins_in_net)):
                pins_in_net[j] = int(pins_in_net[j].split("-")[1])
            
            # pads_in_net is a list of the pad objects in the net
            #print(pins_in_net, pads)
            pads_in_net = []
            for pin in pins_in_net:
                for pad in pads:
                    #print(f"padid: {type(pad.getID())}, {type(pin)}")
                    if pad.getID() == pin:
                        pads_in_net.append(pad)
            #print(f"pads_in_net: {pads_in_net}")
            # net name from previous line
            net_name = lines[i - 1].strip().split(" ")[1]

            nets.append(Net(net_name, pads_in_net))
    
    # sort pads into components based on ID
    # if two consecutive pins have a difference in ID by < 16, they belong to the same component
    last_pad_id = 0
    component_id_index = 0
    current_component = Component(component_id_index)
    for pad in pads:
        if pad.getID() - last_pad_id >= 16:
            # create new component
            component_id_index += 1
            current_component = Component(component_id_index)
            components.append(current_component)
        
        current_component.addPad(pad)        # add pad to current component
        last_pad_id = pad.getID()

    # create component centre point
    for component in components:
        xsum,ysum = 0,0
        for pad in component.pads:
<<<<<<< HEAD
            x, y = pad.getPosition()
            xsum += x
            ysum += y
=======
            #xsum,ysum += pad.position[0]
            xsum += pad.getPosition()[0]
            ysum += pad.getPosition()[1]
>>>>>>> e46ef70d
        component.setCentre(xsum/len(component.pads), ysum/len(component.pads))

    # update pad centre offsets for each component
    for component in components:
        comp_x,comp_y = component.getPosition()
        for pad in component.pads:
            pad_x, pad_y = pad.getPosition()
            pad.setOffset(comp_x - pad_x, comp_y - pad_y)

def processSESfile(file_name):
    # function to create a .ses file from the new wires and vias

    # write to a new .ses file
    with open(file_name, "w") as file:
        # header
        file.write(f"(session \"{file_name}\"\n\t(routes\n\t\t(resolution mil 1000)\n\t\t(network_out\n")

        for net in nets:
            file.write(f"\t\t\t(net {net.name}\n")
            #print(f"wire segments: {net.wires}")
            #print(len(net.wires))
            for i in range(len(net.wires)):
                #print(i)
                #print(f"wire segment {i}: {net.wires[i][0]}, {net.wires[i][1]}")
                file.write(f"\t\t\t\t(wire\n\t\t\t\t\t(path {net.wires[i][2]} 1000\n")
                file.write(f"\t\t\t\t\t\t{net.wires[i][0][0]} {net.wires[i][0][1]}\n")
                file.write(f"\t\t\t\t\t\t{net.wires[i][1][0]} {net.wires[i][1][1]}\n")
                file.write(f"\t\t\t\t\t)\n\t\t\t\t)\n")
            
            for i in range(len(net.vias)):
                file.write(f"\t\t\t\t(via via0 {net.vias[i][0]} {net.vias[i][1]})\n")

            file.write(f"\t\t\t)\n")

        file.write(f"\t\t)\n\t)\n)\n")

def convertCoordinates(coords):
    # coords is a tuple of (x, y)
    x, y = coords
    return (x * 1000, y * 1000)

def veryBasicRoute():

    for net in nets:
        pads_in_net = net.getPadsInNet()
    
        for i in range(len(pads_in_net) - 1):
            #print(f"net: {net.name}, {pad.getPosition()}")
            pad1_pos = pads_in_net[i].getPosition()
            pad2_pos = pads_in_net[i + 1].getPosition()

            pad1_pos = convertCoordinates(pad1_pos)
            pad2_pos = convertCoordinates(pad2_pos)

            #print(f"net: {net.name}, {pad1_pos} to {pad2_pos}")
            net.addWireSegment(pad1_pos, pad2_pos, 1)

def makeBoundaryAReasonableFormat(boundary):
    # currently formatted as: [x1 y1 x2 y2 ... xn yn]
    xs = boundary[0::2]
    ys = boundary[1::2]
    width = max(xs) - min(xs)
    height = max(ys) - min(ys)
    return ((0,0), (width, height))

def occupancyGridPads():
    global grid
    corners = makeBoundaryAReasonableFormat(boundary)
    print(corners)
    number_of_cells_x = corners[1][0] // GRID_SPACING
    number_of_cells_y = corners[1][1] // GRID_SPACING
    print(f"Number of cells: {number_of_cells_x} x {number_of_cells_y}")
    
    for i in range(int(number_of_cells_y)):
        grid.append([])
        for j in range(int(number_of_cells_x)):
            grid[i].append(0)  # 0 means empty cell

    # check if pad overlaps the corner of a grid
    # if the pad.shape is a circle -> treat it as a square with side length of the circles diameter
    # if the pad.shape is a polygon -> find the bounding box of the polygon and treat it as a rectangle
    for pad in pads:
        if pad.shape == "circle":
            # treat as square
            #diameter = pad.getDiameter()
            diameter = pad.outline
            print(f"diameter: {diameter}")
            x, y = pad.getPosition()
            x1, y1 = x - diameter/2, y - diameter/2
            x2, y2 = x + diameter/2, y + diameter/2
            # find grid cells
            col1 = int(x1 // GRID_SPACING)
            col2 = int(x2 // GRID_SPACING)
            row1 = int(y1 // GRID_SPACING)
            row2 = int(y2 // GRID_SPACING)
            # mark grid cells as occupied
            for row in range(row1, row2 + 1):
                for col in range(col1, col2 + 1):
                    grid[row][col] = '#'
                    pad.addOccupancyGridPosition(col, row)
        elif pad.shape == "polygon":
            # find bounding box
            x_coords, y_coords = zip(*pad.getVertices())
            x1, y1 = min(x_coords), min(y_coords)
            x2, y2 = max(x_coords), max(y_coords)
            # find grid cells
            col1 = int(x1 // GRID_SPACING)
            col2 = int(x2 // GRID_SPACING)
            row1 = int(-y1 // GRID_SPACING)
            row2 = int(-y2 // GRID_SPACING)
            for row in range(row1, row2 + 1):
                for col in range(col1, col2 + 1):
                    grid[row][col] = '#'
                    pad.addOccupancyGridPosition(col, row)
    grid.reverse()  # reverse the grid to have (0,0) at the bottom left corner
    return grid

def occupancyGridAddWireSegment(start, end, net):
    global grid
    x1, y1 = start
    x2, y2 = end
    col1 = int(x1/1000 // GRID_SPACING)
    col2 = int(x2/1000 // GRID_SPACING)
    row1 = int(-y1/1000 // GRID_SPACING)
    row2 = int(-y2/1000 // GRID_SPACING)

    # Bresenham's line algorithm for grid traversal
    dx = abs(col2 - col1)
    dy = abs(row2 - row1)
    x, y = col1, row1
    sx = 1 if col2 > col1 else -1
    sy = 1 if row2 > row1 else -1

    if dx > dy:
        err = dx / 2.0
        while x != col2:
            if 0 <= y < len(grid) and 0 <= x < len(grid[0]):
                grid[y][x] = '@'
                net.addOccupancyGridPosition(x, y)
            err -= dy
            if err < 0:
                y += sy
                err += dx
            x += sx
    else:
        err = dy / 2.0
        while y != row2:
            if 0 <= y < len(grid) and 0 <= x < len(grid[0]):
                grid[y][x] = '@'
                net.addOccupancyGridPosition(x, y)
            err -= dx
            if err < 0:
                x += sx
                err += dy
            y += sy
    # Mark the end point
    if 0 <= y < len(grid) and 0 <= x < len(grid[0]):
        grid[y][x] = '@'
        net.addOccupancyGridPosition(x, y)

def occupancyGridAddVia():
    pass

def printGrid():
    for i in range(len(grid)):
        for j in range(len(grid[i])):
            print(grid[i][j], end=' ')
        print()

grid = []
processDSNfile("DSN/basic1layerRoute.dsn")

occupancyGridPads()
nets[1].addWireSegment((0, 0), (10*1000,-10*1000), 1)
occupancyGridAddWireSegment((10000, 0), (10*1000,-10*1000), nets[1])

printGrid()


<<<<<<< HEAD
# occupancyGrid()
for component in components:
    x,y = component.position
    # component.move(x, y-30)
    component.rotate(90)

veryBasicRoute()
# nets[1].addWireSegment((0,0), (94.6*1000,27.5*1000), 1)

    # print(component.position)
=======
veryBasicRoute()

>>>>>>> e46ef70d


processSESfile("SES/basic1layerRoute.ses")<|MERGE_RESOLUTION|>--- conflicted
+++ resolved
@@ -266,15 +266,9 @@
     for component in components:
         xsum,ysum = 0,0
         for pad in component.pads:
-<<<<<<< HEAD
             x, y = pad.getPosition()
             xsum += x
             ysum += y
-=======
-            #xsum,ysum += pad.position[0]
-            xsum += pad.getPosition()[0]
-            ysum += pad.getPosition()[1]
->>>>>>> e46ef70d
         component.setCentre(xsum/len(component.pads), ysum/len(component.pads))
 
     # update pad centre offsets for each component
@@ -447,28 +441,9 @@
 grid = []
 processDSNfile("DSN/basic1layerRoute.dsn")
 
-occupancyGridPads()
-nets[1].addWireSegment((0, 0), (10*1000,-10*1000), 1)
-occupancyGridAddWireSegment((10000, 0), (10*1000,-10*1000), nets[1])
-
-printGrid()
-
-
-<<<<<<< HEAD
-# occupancyGrid()
-for component in components:
-    x,y = component.position
-    # component.move(x, y-30)
-    component.rotate(90)
-
+occupancyGrid()
 veryBasicRoute()
-# nets[1].addWireSegment((0,0), (94.6*1000,27.5*1000), 1)
-
-    # print(component.position)
-=======
-veryBasicRoute()
-
->>>>>>> e46ef70d
+nets[1].addWireSegment((0,0), (94.6*1000,27.5*1000), 1)
 
 
 processSESfile("SES/basic1layerRoute.ses")